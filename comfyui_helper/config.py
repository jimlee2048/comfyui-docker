import json
import shutil
from collections import defaultdict
from pathlib import Path

import tomllib

<<<<<<< HEAD
from .utils import compile_pattern, filter_lists, logger, print_list_tree
=======
from .utils import (
    compile_pattern,
    filter_path_list,
    json_default,
    logger,
    print_list_tree,
)
>>>>>>> 054e12eb


class ConfigManager:
    def __init__(
        self,
        config_dir: Path,
        prev_state: Path | None = None,
        include_pattern: str | None = None,
        exclude_pattern: str | None = None,
    ) -> None:
        self.config = self.load_config(config_dir, include_pattern, exclude_pattern)
        self.prev_state = self.load_prev_state(prev_state)

    def _sort_by_numeric_prefix(self, file_path: Path) -> tuple:
        filename = file_path.name
        # Extract numeric prefix if it exists
        pattern = compile_pattern(r"^(\d+)-")
        match = pattern.match(filename)
        if match:
            return (int(match.group(1)), filename)
        # If no numeric prefix, sort after numbered files
        return (float("inf"), filename)

    def _json_default(self, obj):
        if isinstance(obj, Path):
            return str(obj)
        raise TypeError(f"Type {type(obj)} is not JSON serializable")

    def parse_config_files(self, files: list[Path]) -> dict:
        full_config = defaultdict(list)
        for file in files:
            try:
                config = tomllib.loads(file.read_text())
                for key, value in config.items():
                    full_config[key].extend(value)
            except Exception as e:
                logger.error(f"❌ Failed to parse config file '{file}': {str(e)}")
                continue
        return dict(full_config)

    def load_config(
        self, dir: Path, include_pattern: str = None, exclude_pattern: str = None
    ) -> dict:
        config_files = []
        if dir.is_dir():
            logger.info(f"📂 Loading config: {dir}")
            config_files = list(dir.rglob("*.toml"))
        elif dir.is_file():
            logger.warning("⚠️ Invalid config detected, removing...")
            dir.unlink()
            return {}
        else:
            logger.info("ℹ️ No config directory found")
            return {}

        need_filter = False
        if include_pattern:
            logger.info(f"⚡ Include config filter: {include_pattern}")
            need_filter = True
        if exclude_pattern:
            logger.info(f"⚡ Exclude config filter: {exclude_pattern}")
            need_filter = True
        if need_filter:
            config_files = filter_path_list(
                config_files, include_pattern, exclude_pattern
            )

        # sort config files by numeric prefix
        config_files.sort(key=self._sort_by_numeric_prefix)

        logger.info(f"📄 Found {len(config_files)} config files:")
        print_list_tree(config_files)

        config = self.parse_config_files(config_files)
        if not config:
            logger.info("ℹ️ No valid config found")
        logger.debug(f"🛠️ Loaded config: {config}")

        return config

    def load_prev_state(self, path: Path) -> dict:
        if path is None:
            logger.info("ℹ️ No previous state path provided")
            return {}

        if path.is_file():
            logger.info("📂 Detected previous state, loading...")
            try:
                return json.loads(path.read_text())
            except Exception as e:
                logger.error(f"❌ Failed to load previous state '{path}': {str(e)}")
                return {}
        elif path.is_dir():
            logger.warning("⚠️ Invalid previous state detected, removing...")
            try:
                shutil.rmtree(path)
            except Exception as e:
                logger.error(f"❌ Failed to remove invalid state: {str(e)}")
            return {}
        else:
            logger.info("ℹ️ No previous state found")
            return {}

    def save_state(self, path: Path, config: dict) -> bool:
        try:
            path.parent.mkdir(parents=True, exist_ok=True)
            path.write_text(json.dumps(config, default=self._json_default, indent=4))
            logger.info(f"✅ Current state saved to {path}")
            return True
        except Exception as e:
            logger.error(f"❌ Failed to save current state: {str(e)}")
            return False<|MERGE_RESOLUTION|>--- conflicted
+++ resolved
@@ -5,17 +5,12 @@
 
 import tomllib
 
-<<<<<<< HEAD
-from .utils import compile_pattern, filter_lists, logger, print_list_tree
-=======
 from .utils import (
     compile_pattern,
     filter_path_list,
-    json_default,
     logger,
     print_list_tree,
 )
->>>>>>> 054e12eb
 
 
 class ConfigManager:
